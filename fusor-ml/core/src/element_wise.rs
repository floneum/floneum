use std::{
    fmt::Display,
    ops::{Add, Div, Mul, Neg, Rem, Sub},
    sync::OnceLock,
};

use crate::{
    Tensor,
    compute_graph::{AnyComputeKey, ComputeGraphInner},
    layout::TILE_SIZE,
    mir::{function::Function, inputs::MirValue, kernel::GenericKernel, operation::Operation},
    tensor::{DataType, DataTypeEnum, TensorData},
    visit_tiled::{
        MaybeQData, build_visit_tiled_kernel, titled_map_dispatch_size,
        titled_map_workgroup_size_constraints,
    },
};

#[cfg(test)]
use crate::Device;

#[derive(Clone, Debug)]
pub(crate) struct ElementWiseFunctions {
    input_datatype: DataTypeEnum,
    functions: Vec<ElementWiseFunction>,
}

impl ElementWiseFunctions {
    pub fn new(functions: Vec<ElementWiseFunction>, input_datatype: DataTypeEnum) -> Self {
        Self {
            input_datatype,
            functions,
        }
    }

    pub fn empty(input_datatype: DataTypeEnum) -> Self {
        Self {
            input_datatype,
            functions: Vec::new(),
        }
    }

    pub fn add_functions(&self, kernel: &mut GenericKernel) -> Vec<Function> {
        let mut input_datatype = self.input_datatype;
        self.functions
            .iter()
            .rev()
            .map(|f| {
                let function = kernel.add_function(
                    f.datatype,
                    f.operation.clone(),
                    [("input".to_string(), input_datatype.to_string())],
                );
                input_datatype = f.datatype;
                function
            })
            .collect()
    }

    pub fn input_datatype(&self) -> DataTypeEnum {
        self.input_datatype
    }

    pub fn out_datatype(&self) -> DataTypeEnum {
        if let Some(first) = self.functions.first() {
            first.datatype
        } else {
            self.input_datatype
        }
    }

    pub fn iter(&self) -> impl Iterator<Item = &ElementWiseFunction> {
        self.functions.iter()
    }

    pub fn push(&mut self, function: ElementWiseFunction) {
        self.functions.push(function);
    }
}

#[derive(Clone, Debug)]
pub(crate) struct ElementWiseOperation {
    pub(crate) value: AnyComputeKey,
    pub(crate) functions: ElementWiseFunctions,
    pub(crate) shape: Box<[usize]>,
}

impl ElementWiseOperation {
    pub fn new(
        input_datatype: DataTypeEnum,
        value: AnyComputeKey,
        functions: ElementWiseFunction,
        shape: impl Into<Box<[usize]>>,
    ) -> Self {
        Self {
            value,
            functions: ElementWiseFunctions {
                input_datatype,
                functions: vec![functions],
            },
            shape: shape.into(),
        }
    }

    pub fn from_element_wise(
        value: AnyComputeKey,
        functions: ElementWiseFunctions,
        shape: impl Into<Box<[usize]>>,
    ) -> Self {
        Self {
            value,
            functions,
            shape: shape.into(),
        }
    }

    pub fn input_datatype(&self) -> DataTypeEnum {
        self.functions.input_datatype
    }

    pub fn rank(&self) -> u32 {
        self.shape.len() as u32
    }

    pub fn shape(&self) -> &[usize] {
        &self.shape
    }

    fn requires_new_tensor(&self, tensor: &MaybeQData) -> bool {
        let output_type = self.functions.out_datatype();
        let re_use_allocation = self.functions.input_datatype == output_type && tensor.owned();
        !re_use_allocation
    }

    pub(crate) fn name(&self) -> String {
        self.functions
            .functions
            .iter()
            .map(|f| f.name())
            .collect::<Vec<_>>()
            .join("_")
    }
}

impl Operation for ElementWiseOperation {
    fn workgroup_shape_constraints(
        &self,
        _: &crate::Device,
    ) -> crate::mir::workgroup_shape::WorkgroupShapeConstraints {
        titled_map_workgroup_size_constraints(self.rank())
    }

    fn dispatch_size(
        &self,
        workgroup_shape: &crate::mir::workgroup_shape::WorkgroupShape,
        inputs: &[crate::mir::inputs::MirValue],
    ) -> [u32; 3] {
        let inputs: Box<[_]> = inputs
            .iter()
            .map(|input| {
                let tensor: MaybeQData = input.clone().try_into().unwrap();
                tensor
            })
            .collect();
        titled_map_dispatch_size(TILE_SIZE, *workgroup_shape, &inputs)
    }

    fn visit_dependencies(&self, f: &mut dyn FnMut(AnyComputeKey)) {
        f(self.value);
    }

    fn inputs(&self, nodes: &ComputeGraphInner) -> Vec<crate::mir::inputs::MirValue> {
        let input = nodes.get_result_or_qmatrix(self.value).unwrap();
        let requires_new_tensor = self.requires_new_tensor(&input);

        if requires_new_tensor {
            let output_type = self.functions.out_datatype();
            let new_tensor =
                TensorData::new_for_shape(input.device(), input.layout().shape(), output_type)
                    .into();
            return vec![input.into(), new_tensor];
        }

        vec![input.into()]
    }

    fn output(&self, _: &ComputeGraphInner, inputs: &[MirValue]) -> MirValue {
        let tensor: MaybeQData = inputs[0].clone().try_into().unwrap();
        let output_tensor = inputs.get(1).map(|input| {
            let MirValue::Tensor(tensor) = input.clone() else {
                panic!("expected tensor input");
            };
            tensor
        });
        match output_tensor {
            Some(output_tensor) => output_tensor.into(),
            None => tensor.into(),
        }
    }

    fn build_kernel(
        &self,
        _: &ComputeGraphInner,
        _: &crate::mir::workgroup_shape::WorkgroupShape,
        inputs: &[crate::mir::inputs::MirValue],
        kernel: &mut GenericKernel,
    ) {
        let tensor: MaybeQData = inputs[0].clone().try_into().unwrap();
        let output_tensor = inputs.get(1).map(|input| {
            let MirValue::Tensor(tensor) = input.clone() else {
                panic!("expected tensor input");
            };
            tensor
        });
        let layout = tensor.layout();
        let shape = layout.shape();
        let output_type = self.functions.out_datatype();

        let functions = OnceLock::new();
        let mut datatypes = vec![tensor.datatype()];
        if output_tensor.is_some() {
            datatypes.push(output_type.into());
        }
        build_visit_tiled_kernel(
            shape,
            TILE_SIZE,
            datatypes,
            |kernel, indexes, tensors, values| match (indexes, tensors, values) {
                ([index], [tensor], [value]) => {
                    let result = functions
                        .get_or_init(|| self.functions.add_functions(kernel))
                        .iter()
                        .fold(value.to_string(), |acc, f| f.call(vec![acc]));
                    format!("{tensor}[{index}] = {result};")
                }
                ([_, out_index], [_, output], [value, _]) => {
                    let result = functions
                        .get_or_init(|| self.functions.add_functions(kernel))
                        .iter()
                        .fold(value.to_string(), |acc, f| f.call(vec![acc]));
                    format!("{output}[{out_index}] = {result};")
                }
                _ => panic!("invalid number of tensors"),
            },
            kernel,
        );
    }

    fn name(&self) -> String {
        let functions = self
            .functions
            .functions
            .iter()
            .map(|f| f.name())
            .collect::<Vec<_>>()
            .join("_");
        let shape = self
            .shape
            .iter()
            .map(|s| s.to_string())
            .collect::<Vec<_>>()
            .join("x");
        format!("element_wise_{}_{}", functions, shape)
    }
}

#[derive(Clone, Debug)]
pub struct ElementWiseFunction {
    name: Option<String>,
    operation: String,
    datatype: DataTypeEnum,
}

impl ElementWiseFunction {
    pub fn new(operation: impl Display, datatype: DataTypeEnum) -> Self {
        Self {
            name: None,
            operation: operation.to_string(),
            datatype,
        }
    }

    pub(crate) fn with_name(mut self, name: impl ToString) -> Self {
        self.name = Some(name.to_string());
        self
    }

    pub(crate) fn name(&self) -> &str {
        self.name.as_deref().unwrap_or("element_wise")
    }
}

impl<const R: usize, T: DataType> Add<T> for Tensor<R, T> {
    type Output = Tensor<R, T>;

<<<<<<< HEAD
    fn add(self, rhs: T) -> Self::Output {
        self.element_wise(ElementWiseOperation::new(
            self.datatype(),
            self.key(),
            ElementWiseFunction::new(format!("let output = input + {};", rhs), T::WGSL_TYPE)
                .with_name("add_const"),
            self.shape().as_slice(),
        ))
=======
    fn add(self, rhs: f32) -> Self::Output {
        self.element_wise(ElementWiseOperation {
            value: self.key(),
            function: ElementWiseFunction::new(
                format!("let output = input + {rhs};"),
                T::WGSL_TYPE,
            )
            .with_name("add_const"),
        })
>>>>>>> 4df315fd
    }
}

#[cfg(test)]
#[tokio::test]
async fn test_add_const() {
    let device = Device::new().await.unwrap();

    let data = [
        [[1., 2.], [1., 2.]],
        [[3., 4.], [3., 4.]],
        [[5., 6.], [5., 6.]],
    ];
    let tensor = Tensor::new(&device, &data);

    let tensor = tensor + 1.0;

    let output = tensor.as_slice().await.unwrap();
<<<<<<< HEAD
=======
    println!("{output:?}");
>>>>>>> 4df315fd
    let result = [
        [[2.0, 3.0], [2.0, 3.0]],
        [[4.0, 5.0], [4.0, 5.0]],
        [[6.0, 7.0], [6.0, 7.0]],
    ];
    let result = Tensor::new(&device, &result);
    let result = result.as_slice().await.unwrap();
    println!("{:?}", output);
    println!("{:?}", result);
    assert_eq!(output, result);

    let data = [[1., 2.], [3., 4.], [5., 6.]];
    let tensor = Tensor::new(&device, &data);

    let tensor = tensor + 1.0;

    let output = tensor.as_slice().await.unwrap();
    println!("{:?}", output);
    assert_eq!(output[[0, 0]], 2.);
    assert_eq!(output[[0, 1]], 3.);
    assert_eq!(output[[1, 0]], 4.);
    assert_eq!(output[[1, 1]], 5.);
    assert_eq!(output[[2, 0]], 6.);
    assert_eq!(output[[2, 1]], 7.);

    let data = [1., 2.];
    let tensor = Tensor::new(&device, &data);

    let tensor = tensor + 1.0;

    let output = tensor.as_slice().await.unwrap();
    assert_eq!(output[[0]], 2.);
    assert_eq!(output[[1]], 3.);
}

#[cfg(test)]
#[tokio::test]
async fn test_add_const_4_dim() {
    let device = Device::new().await.unwrap();

    let data = [
        [
            [[1., 2.], [1., 2.]],
            [[3., 4.], [3., 4.]],
            [[5., 6.], [5., 6.]],
        ],
        [
            [[6., 2.], [1., 2.]],
            [[3., 4.], [3., 4.]],
            [[5., 6.], [5., 6.]],
        ],
    ];
    let tensor = Tensor::new(&device, &data);

    let tensor = tensor + 1.0;

    let output = tensor.as_slice().await.unwrap();
    println!("{:?}", output);
    let result = [
        [
            [[2.0, 3.0], [2.0, 3.0]],
            [[4.0, 5.0], [4.0, 5.0]],
            [[6.0, 7.0], [6.0, 7.0]],
        ],
        [
            [[7.0, 3.0], [2.0, 3.0]],
            [[4.0, 5.0], [4.0, 5.0]],
            [[6.0, 7.0], [6.0, 7.0]],
        ],
    ];
    let result = Tensor::new(&device, &result);
    assert_eq!(output, result.as_slice().await.unwrap());
}

macro_rules! impl_add {
    ($($t:ty),*) => {
        $(
            impl<const R: usize> Add<Tensor<R, $t>> for $t {
                type Output = Tensor<R, $t>;

                fn add(self, rhs: Tensor<R, $t>) -> Self::Output {
                    rhs + self
                }
            }
        )*

    };
}
impl_add!(f32, half::f16, u32);

#[cfg(test)]
#[tokio::test]
async fn test_add_const_reversed() {
    let device = Device::new().await.unwrap();

    let data = [
        [[1., 2.], [1., 2.]],
        [[3., 4.], [3., 4.]],
        [[5., 6.], [5., 6.]],
    ];
    let tensor = Tensor::new(&device, &data);

    let tensor = 1.0 + tensor;

    let output = tensor.as_slice().await.unwrap();
    println!("{output:?}");
    let result = [
        [[2.0, 3.0], [2.0, 3.0]],
        [[4.0, 5.0], [4.0, 5.0]],
        [[6.0, 7.0], [6.0, 7.0]],
    ];
    let result = Tensor::new(&device, &result);
    assert_eq!(output, result.as_slice().await.unwrap());

    let data = [[1., 2.], [3., 4.], [5., 6.]];
    let tensor = Tensor::new(&device, &data);

    let tensor = 1.0 + tensor;

    let output = tensor.as_slice().await.unwrap();
    assert_eq!(output[[0, 0]], 2.);
    assert_eq!(output[[0, 1]], 3.);
    assert_eq!(output[[1, 0]], 4.);
    assert_eq!(output[[1, 1]], 5.);
    assert_eq!(output[[2, 0]], 6.);
    assert_eq!(output[[2, 1]], 7.);

    let data = [1., 2.];
    let tensor = Tensor::new(&device, &data);

    let tensor = 1.0 + tensor;

    let output = tensor.as_slice().await.unwrap();
    assert_eq!(output[[0]], 2.);
    assert_eq!(output[[1]], 3.);
}

#[cfg(test)]
#[tokio::test]
async fn test_add_const_f16() {
    let device = Device::new().await.unwrap();

    let data = [
        [
            [half::f16::from_f32(1.), half::f16::from_f32(2.)],
            [half::f16::from_f32(1.), half::f16::from_f32(2.)],
        ],
        [
            [half::f16::from_f32(3.), half::f16::from_f32(4.)],
            [half::f16::from_f32(3.), half::f16::from_f32(4.)],
        ],
        [
            [half::f16::from_f32(5.), half::f16::from_f32(6.)],
            [half::f16::from_f32(5.), half::f16::from_f32(6.)],
        ],
    ];
    let tensor = Tensor::new(&device, &data);

    let tensor = tensor + half::f16::from_f32(1.0);

    let output = tensor.as_slice().await.unwrap();
    println!("{output:?}");
    let result = [
        [
            [half::f16::from_f32(2.0), half::f16::from_f32(3.0)],
            [half::f16::from_f32(2.0), half::f16::from_f32(3.0)],
        ],
        [
            [half::f16::from_f32(4.0), half::f16::from_f32(5.0)],
            [half::f16::from_f32(4.0), half::f16::from_f32(5.0)],
        ],
        [
            [half::f16::from_f32(6.0), half::f16::from_f32(7.0)],
            [half::f16::from_f32(6.0), half::f16::from_f32(7.0)],
        ],
    ];
    let result = Tensor::new(&device, &result);
    assert_eq!(output, result.as_slice().await.unwrap());
}

#[cfg(test)]
#[tokio::test]
async fn test_add_const_sliced() {
    let device = Device::new().await.unwrap();

    let data = [[1., 2.], [3., 4.], [5., 6.]];
    let tensor = Tensor::new(&device, &data);
    let sliced = tensor.slice([0..3, 0..1]);

    let sliced = sliced + 1.0;

    let output = sliced.as_slice().await.unwrap();
    println!("{output:?}");
    assert_eq!(output[[0, 0]], 2.);
    assert_eq!(output[[1, 0]], 4.);
    assert_eq!(output[[2, 0]], 6.);
}

#[cfg(test)]
#[tokio::test]
async fn test_add_const_large() {
    let device = Device::new().await.unwrap();

    const BUF_SIZE: usize = 0x010000;
    let data = vec![10.; BUF_SIZE];
    let tensor = Tensor::new(&device, &data);

    let tensor = tensor + 1.0;

    let output = tensor.as_slice().await.unwrap();
    println!("{:?}", output);
    for i in 0..BUF_SIZE {
        assert_eq!(output[[i]], 11.0);
    }
}

#[cfg(test)]
#[tokio::test]
async fn test_merge_add_const() {
    let device = Device::new().await.unwrap();

    let data = [[1., 2.], [3., 4.], [5., 6.]];
    let tensor = Tensor::new(&device, &data);

    let tensor = (tensor + 1.0) * 2.0;

    let output = tensor.as_slice().await.unwrap();
    println!("{output:?}");
    assert_eq!(output[[0, 0]], 4.);
    assert_eq!(output[[0, 1]], 6.);
    assert_eq!(output[[1, 0]], 8.);
    assert_eq!(output[[1, 1]], 10.);
    assert_eq!(output[[2, 0]], 12.);
    assert_eq!(output[[2, 1]], 14.);
}

impl<const R: usize, T: DataType> Sub<T> for Tensor<R, T> {
    type Output = Tensor<R, T>;

<<<<<<< HEAD
    fn sub(self, rhs: T) -> Self::Output {
        self.element_wise(ElementWiseOperation::new(
            self.datatype(),
            self.key(),
            ElementWiseFunction::new(format!("let output = input - {};", rhs), T::WGSL_TYPE)
                .with_name("subtract_const"),
            self.shape().as_slice(),
        ))
=======
    fn sub(self, rhs: f32) -> Self::Output {
        self.element_wise(ElementWiseOperation {
            value: self.key(),
            function: ElementWiseFunction::new(
                format!("let output = input - {rhs};"),
                T::WGSL_TYPE,
            )
            .with_name("subtract_const"),
        })
>>>>>>> 4df315fd
    }
}

#[cfg(test)]
#[tokio::test]
async fn test_sub_const() {
    let device = Device::new().await.unwrap();

    let data = [[1., 2.], [3., 4.], [5., 6.]];
    let tensor = Tensor::new(&device, &data);

    let tensor = tensor - 1.0;

    let output = tensor.as_slice().await.unwrap();
    println!("{output:?}");
    assert_eq!(output[[0, 0]], 0.);
    assert_eq!(output[[0, 1]], 1.);
    assert_eq!(output[[1, 0]], 2.);
    assert_eq!(output[[1, 1]], 3.);
    assert_eq!(output[[2, 0]], 4.);
    assert_eq!(output[[2, 1]], 5.);
}

macro_rules! impl_sub {
    ($($t:ty),*) => {
        $(
            impl<const R: usize> Sub<Tensor<R, $t>> for $t {
                type Output = Tensor<R, $t>;

                fn sub(self, rhs: Tensor<R, $t>) -> Self::Output {
                    rhs.element_wise(ElementWiseOperation::new(
                        rhs.datatype(),
                        rhs.key(),
                        ElementWiseFunction::new(
                            format!("let output = {self} - input;"),
                            <$t>::WGSL_TYPE,
                        )
                        .with_name("subtract_const"),
                        rhs.shape().as_slice(),
                    ))
                }
            }
        )*
    };
}
impl_sub!(f32, half::f16, u32);

#[cfg(test)]
#[tokio::test]
async fn test_sub_const_reversed() {
    let device = Device::new().await.unwrap();

    let data = [[1., 2.], [3., 4.], [5., 6.]];
    let tensor = Tensor::new(&device, &data);

    let tensor = 6.0 - tensor;

    let output = tensor.as_slice().await.unwrap();
    println!("{output:?}");
    assert_eq!(output[[0, 0]], 5.);
    assert_eq!(output[[0, 1]], 4.);
    assert_eq!(output[[1, 0]], 3.);
    assert_eq!(output[[1, 1]], 2.);
    assert_eq!(output[[2, 0]], 1.);
    assert_eq!(output[[2, 1]], 0.);
}

impl<const R: usize, T: DataType> Mul<T> for Tensor<R, T> {
    type Output = Tensor<R, T>;

<<<<<<< HEAD
    fn mul(self, rhs: T) -> Self::Output {
        self.element_wise(ElementWiseOperation::new(
            self.datatype(),
            self.key(),
            ElementWiseFunction::new(format!("let output = input * {};", rhs), T::WGSL_TYPE)
                .with_name("multiply_const"),
            self.shape().as_slice(),
        ))
=======
    fn mul(self, rhs: f32) -> Self::Output {
        self.element_wise(ElementWiseOperation {
            value: self.key(),
            function: ElementWiseFunction::new(
                format!("let output = input * {rhs};"),
                T::WGSL_TYPE,
            )
            .with_name("multiply_const"),
        })
>>>>>>> 4df315fd
    }
}

#[cfg(test)]
#[tokio::test]
async fn test_mul_const() {
    let device = Device::new().await.unwrap();

    let data = [[1., 2.], [3., 4.], [5., 6.]];
    let tensor = Tensor::new(&device, &data);

    let tensor = tensor * 2.0;

    let output = tensor.as_slice().await.unwrap();
    println!("{output:?}");
    assert_eq!(output[[0, 0]], 2.);
    assert_eq!(output[[0, 1]], 4.);
    assert_eq!(output[[1, 0]], 6.);
    assert_eq!(output[[1, 1]], 8.);
    assert_eq!(output[[2, 0]], 10.);
    assert_eq!(output[[2, 1]], 12.);
}

macro_rules! impl_mul {
    ($($t:ty),*) => {
        $(
            impl<const R: usize> Mul<Tensor<R, $t>> for $t {
                type Output = Tensor<R, $t>;

                fn mul(self, rhs: Tensor<R, $t>) -> Self::Output {
                    rhs * self
                }
            }
        )*
    };
}
impl_mul!(f32, half::f16, u32);

#[cfg(test)]
#[tokio::test]
async fn test_mul_const_reversed() {
    let device = Device::new().await.unwrap();

    let data = [[1., 2.], [3., 4.], [5., 6.]];
    let tensor = Tensor::new(&device, &data);

    let tensor = 2.0 * tensor;

    let output = tensor.as_slice().await.unwrap();
    println!("{output:?}");
    assert_eq!(output[[0, 0]], 2.);
    assert_eq!(output[[0, 1]], 4.);
    assert_eq!(output[[1, 0]], 6.);
    assert_eq!(output[[1, 1]], 8.);
    assert_eq!(output[[2, 0]], 10.);
    assert_eq!(output[[2, 1]], 12.);
}

impl<const R: usize, T: DataType> Div<T> for Tensor<R, T> {
    type Output = Tensor<R, T>;

<<<<<<< HEAD
    fn div(self, rhs: T) -> Self::Output {
        self.element_wise(ElementWiseOperation::new(
            self.datatype(),
            self.key(),
            ElementWiseFunction::new(format!("let output = input / {};", rhs), T::WGSL_TYPE)
                .with_name("divide_const"),
            self.shape().as_slice(),
        ))
=======
    fn div(self, rhs: f32) -> Self::Output {
        self.element_wise(ElementWiseOperation {
            value: self.key(),
            function: ElementWiseFunction::new(
                format!("let output = input / {rhs};"),
                T::WGSL_TYPE,
            )
            .with_name("divide_const"),
        })
>>>>>>> 4df315fd
    }
}

#[cfg(test)]
#[tokio::test]
async fn test_div_const() {
    let device = Device::new().await.unwrap();

    let data = [[1., 2.], [3., 4.], [5., 6.]];
    let tensor = Tensor::new(&device, &data);

    let tensor = tensor / 2.0;

    let output = tensor.as_slice().await.unwrap();
    println!("{output:?}");
    assert_eq!(output[[0, 0]], 0.5);
    assert_eq!(output[[0, 1]], 1.);
    assert_eq!(output[[1, 0]], 1.5);
    assert_eq!(output[[1, 1]], 2.);
    assert_eq!(output[[2, 0]], 2.5);
    assert_eq!(output[[2, 1]], 3.);
}

<<<<<<< HEAD
macro_rules! impl_div {
    ($($t:ty),*) => {
        $(
            impl<const R: usize> Div<Tensor<R, $t>> for $t {
                type Output = Tensor<R, $t>;

                fn div(self, rhs: Tensor<R, $t>) -> Self::Output {
                    rhs.element_wise(ElementWiseOperation::new(
                        rhs.datatype(),
                        rhs.key(),
                        ElementWiseFunction::new(
                            format!("let output = {} / input;", self),
                            <$t>::WGSL_TYPE,
                        )
                        .with_name("divide_const"),
                        rhs.shape().as_slice(),
                    ))
                }
            }
        )*
    };
=======
impl<const R: usize, T: DataType> Div<Tensor<R, T>> for f32 {
    type Output = Tensor<R, T>;

    fn div(self, rhs: Tensor<R, T>) -> Self::Output {
        rhs.element_wise(ElementWiseOperation {
            value: rhs.key(),
            function: ElementWiseFunction::new(
                format!("let output = {self} / input;"),
                T::WGSL_TYPE,
            )
            .with_name("divide_const"),
        })
    }
>>>>>>> 4df315fd
}
impl_div!(f32, half::f16, u32);

#[cfg(test)]
#[tokio::test]
async fn test_div_const_reversed() {
    let device = Device::new().await.unwrap();

    let data = [[1., 2.], [3., 4.], [5., 6.]];
    let tensor = Tensor::new(&device, &data);

    let tensor = 6.0 / tensor;

    let output = tensor.as_slice().await.unwrap();
    println!("{output:?}");
    assert_eq!(output[[0, 0]], 6.0 / data[0][0]);
    assert_eq!(output[[0, 1]], 6.0 / data[0][1]);
    assert_eq!(output[[1, 0]], 6.0 / data[1][0]);
    assert_eq!(output[[1, 1]], 6.0 / data[1][1]);
    assert_eq!(output[[2, 0]], 6.0 / data[2][0]);
    assert_eq!(output[[2, 1]], 6.0 / data[2][1]);
}

impl<const R: usize> Rem<u32> for Tensor<R, u32> {
    type Output = Tensor<R, u32>;

    fn rem(self, rhs: u32) -> Self::Output {
        self.element_wise(ElementWiseOperation::new(
            self.datatype(),
            self.key(),
            ElementWiseFunction::new(format!("let output = input % {};", rhs), u32::WGSL_TYPE)
                .with_name("mod_const"),
            self.shape().as_slice(),
        ))
    }
}

#[cfg(test)]
#[tokio::test]
async fn test_mod_const() {
    let device = Device::new().await.unwrap();

    let data = [[1, 2], [3, 4], [5, 6]];
    let tensor = Tensor::new(&device, &data);

    let tensor = tensor % 2;

    let output = tensor.as_slice().await.unwrap();
    println!("{:?}", output);
    assert_eq!(output[[0, 0]], 1);
    assert_eq!(output[[0, 1]], 0);
    assert_eq!(output[[1, 0]], 1);
    assert_eq!(output[[1, 1]], 0);
    assert_eq!(output[[2, 0]], 1);
    assert_eq!(output[[2, 1]], 0);
}

macro_rules! impl_mod {
    ($($t:ty),*) => {
        $(
            impl<const R: usize> Rem<Tensor<R, $t>> for $t {
                type Output = Tensor<R, $t>;

                fn rem(self, rhs: Tensor<R, $t>) -> Self::Output {
                    rhs.element_wise(ElementWiseOperation::new(
                        rhs.datatype(),
                        rhs.key(),
                        ElementWiseFunction::new(
                            format!("let output = {} % input;", self),
                            <$t>::WGSL_TYPE,
                        )
                        .with_name("mod_const"),
                        rhs.shape().as_slice(),
                    ))
                }
            }
        )*
    };
}
impl_mod!(f32, half::f16, u32);

#[cfg(test)]
#[tokio::test]
async fn test_mod_const_reversed() {
    let device = Device::new().await.unwrap();

    let data = [[1, 2], [3, 4], [5, 6]];
    let tensor = Tensor::new(&device, &data);

    let tensor = 6 % tensor;

    let output = tensor.as_slice().await.unwrap();
    println!("{:?}", output);
    assert_eq!(output[[0, 0]], 6 % data[0][0]);
    assert_eq!(output[[0, 1]], 6 % data[0][1]);
    assert_eq!(output[[1, 0]], 6 % data[1][0]);
    assert_eq!(output[[1, 1]], 6 % data[1][1]);
    assert_eq!(output[[2, 0]], 6 % data[2][0]);
    assert_eq!(output[[2, 1]], 6 % data[2][1]);
}

impl<const R: usize, T: DataType> Tensor<R, T> {
    /// Check if each value in the tensor is equal to the given value. Returns 1 for true and 0 for false.
    pub fn eq<D: DataType>(self, rhs: T) -> Tensor<R, D> {
        let datatype = D::WGSL_TYPE;
        self.element_wise(ElementWiseOperation::new(
            self.datatype(),
            self.key(),
            ElementWiseFunction::new(
                format!("let output = {datatype}(input == {});", rhs),
                D::WGSL_TYPE,
            )
            .with_name("equal_const"),
            self.shape().as_slice(),
        ))
    }
}

#[cfg(test)]
#[tokio::test]
async fn test_eq_const() {
    let device = Device::new().await.unwrap();

    let data = [[1., 2.], [3., 4.], [5., 6.]];
    let tensor = Tensor::new(&device, &data);

    let tensor: Tensor<2, f32> = tensor.eq(1.0);

    let output = tensor.as_slice().await.unwrap();
    println!("{:?}", output);
    assert_eq!(output[[0, 0]], 1.);
    assert_eq!(output[[0, 1]], 0.);
    assert_eq!(output[[1, 0]], 0.);
    assert_eq!(output[[1, 1]], 0.);
    assert_eq!(output[[2, 0]], 0.);
    assert_eq!(output[[2, 1]], 0.);
}

#[cfg(test)]
#[tokio::test]
async fn test_eq_const_cast() {
    let device = Device::new().await.unwrap();

    let data = [[1., 2.], [3., 4.], [5., 6.]];
    let tensor = Tensor::new(&device, &data);

    let tensor: Tensor<2, u32> = tensor.eq(1.0);

    let output = tensor.as_slice().await.unwrap();
    println!("{:?}", output);
    assert_eq!(output[[0, 0]], 1);
    assert_eq!(output[[0, 1]], 0);
    assert_eq!(output[[1, 0]], 0);
    assert_eq!(output[[1, 1]], 0);
    assert_eq!(output[[2, 0]], 0);
    assert_eq!(output[[2, 1]], 0);
}

impl<const R: usize, D: DataType> Tensor<R, D> {
    pub fn exp(&self) -> Self {
        self.element_wise(ElementWiseOperation::new(
            self.datatype(),
            self.key(),
            ElementWiseFunction::new("let output = exp(input);", D::WGSL_TYPE).with_name("exp"),
            self.shape().as_slice(),
        ))
    }
}

#[cfg(test)]
#[tokio::test]
async fn test_exp() {
    let device = Device::new().await.unwrap();

    let data = [[1., 2.], [3., 4.], [5., 6.]];
    let tensor = Tensor::new(&device, &data);

    let tensor = tensor.exp();

    let output = tensor.as_slice().await.unwrap();
    println!("{output:?}");
    assert!((output[[0, 0]] - data[0][0].exp()).abs() < 0.001);
    assert!((output[[0, 1]] - data[0][1].exp()).abs() < 0.001);
    assert!((output[[1, 0]] - data[1][0].exp()).abs() < 0.001);
    assert!((output[[1, 1]] - data[1][1].exp()).abs() < 0.001);
    assert!((output[[2, 0]] - data[2][0].exp()).abs() < 0.001);
    assert!((output[[2, 1]] - data[2][1].exp()).abs() < 0.001);
}

impl<const R: usize, D: DataType> Tensor<R, D> {
    pub fn exp2(&self) -> Self {
        self.element_wise(ElementWiseOperation::new(
            self.datatype(),
            self.key(),
            ElementWiseFunction::new("let output = exp2(input);", D::WGSL_TYPE).with_name("exp2"),
            self.shape().as_slice(),
        ))
    }
}

#[cfg(test)]
#[tokio::test]
async fn test_exp2() {
    let device = Device::new().await.unwrap();

    let data = [[1., 2.], [3., 4.], [5., 6.]];
    let tensor = Tensor::new(&device, &data);

    let tensor = tensor.exp2();

    let output = tensor.as_slice().await.unwrap();
    println!("{output:?}");
    assert!((output[[0, 0]] - data[0][0].exp2()).abs() < 0.001);
    assert!((output[[0, 1]] - data[0][1].exp2()).abs() < 0.001);
    assert!((output[[1, 0]] - data[1][0].exp2()).abs() < 0.001);
    assert!((output[[1, 1]] - data[1][1].exp2()).abs() < 0.001);
    assert!((output[[2, 0]] - data[2][0].exp2()).abs() < 0.001);
    assert!((output[[2, 1]] - data[2][1].exp2()).abs() < 0.001);
}

impl<const R: usize, D: DataType> Tensor<R, D> {
    pub fn log(&self) -> Self {
        self.element_wise(ElementWiseOperation::new(
            self.datatype(),
            self.key(),
            ElementWiseFunction::new("let output = log(input);", D::WGSL_TYPE).with_name("log"),
            self.shape().as_slice(),
        ))
    }
}

#[cfg(test)]
#[tokio::test]
async fn test_log() {
    let device = Device::new().await.unwrap();

    let data = [[1., 2.], [3., 4.], [5., 6.]];
    let tensor = Tensor::new(&device, &data);

    let tensor = tensor.log();

    let output = tensor.as_slice().await.unwrap();
    println!("{output:?}");
    assert!((output[[0, 0]] - data[0][0].ln()).abs() < 0.001);
    assert!((output[[0, 1]] - data[0][1].ln()).abs() < 0.001);
    assert!((output[[1, 0]] - data[1][0].ln()).abs() < 0.001);
    assert!((output[[1, 1]] - data[1][1].ln()).abs() < 0.001);
    assert!((output[[2, 0]] - data[2][0].ln()).abs() < 0.001);
    assert!((output[[2, 1]] - data[2][1].ln()).abs() < 0.001);
}

impl<const R: usize, D: DataType> Tensor<R, D> {
    pub fn log2(&self) -> Self {
        self.element_wise(ElementWiseOperation::new(
            self.datatype(),
            self.key(),
            ElementWiseFunction::new("let output = log2(input);", D::WGSL_TYPE).with_name("log2"),
            self.shape().as_slice(),
        ))
    }
}

#[cfg(test)]
#[tokio::test]
async fn test_log2() {
    let device = Device::new().await.unwrap();

    let data = [[1., 2.], [3., 4.], [5., 6.]];
    let tensor = Tensor::new(&device, &data);

    let tensor = tensor.log2();

    let output = tensor.as_slice().await.unwrap();
    println!("{output:?}");
    assert!((output[[0, 0]] - data[0][0].log2()).abs() < 0.001);
    assert!((output[[0, 1]] - data[0][1].log2()).abs() < 0.001);
    assert!((output[[1, 0]] - data[1][0].log2()).abs() < 0.001);
    assert!((output[[1, 1]] - data[1][1].log2()).abs() < 0.001);
    assert!((output[[2, 0]] - data[2][0].log2()).abs() < 0.001);
    assert!((output[[2, 1]] - data[2][1].log2()).abs() < 0.001);
}

impl<const R: usize, D: DataType> Tensor<R, D> {
    pub fn sqrt(&self) -> Self {
        self.element_wise(ElementWiseOperation::new(
            self.datatype(),
            self.key(),
            ElementWiseFunction::new("let output = sqrt(input);", D::WGSL_TYPE).with_name("sqrt"),
            self.shape().as_slice(),
        ))
    }
}

#[cfg(test)]
#[tokio::test]
async fn test_sqrt() {
    let device = Device::new().await.unwrap();

    let data = [[1., 2.], [3., 4.], [5., 6.]];
    let tensor = Tensor::new(&device, &data);

    let tensor = tensor.sqrt();

    let output = tensor.as_slice().await.unwrap();
    println!("{output:?}");
    assert!((output[[0, 0]] - data[0][0].sqrt()).abs() < 0.001);
    assert!((output[[0, 1]] - data[0][1].sqrt()).abs() < 0.001);
    assert!((output[[1, 0]] - data[1][0].sqrt()).abs() < 0.001);
    assert!((output[[1, 1]] - data[1][1].sqrt()).abs() < 0.001);
    assert!((output[[2, 0]] - data[2][0].sqrt()).abs() < 0.001);
    assert!((output[[2, 1]] - data[2][1].sqrt()).abs() < 0.001);
}

impl<const R: usize, D: DataType> Tensor<R, D> {
    pub fn sin(&self) -> Self {
        self.element_wise(ElementWiseOperation::new(
            self.datatype(),
            self.key(),
            ElementWiseFunction::new("let output = sin(input);", D::WGSL_TYPE).with_name("sin"),
            self.shape().as_slice(),
        ))
    }
}

#[cfg(test)]
#[tokio::test]
async fn test_sin() {
    let device = Device::new().await.unwrap();

    let data = [[1., 2.], [3., 4.], [5., 6.]];
    let tensor = Tensor::new(&device, &data);

    let tensor = tensor.sin();

    let output = tensor.as_slice().await.unwrap();
    println!("{output:?}");
    assert!((output[[0, 0]] - data[0][0].sin()).abs() < 0.001);
    assert!((output[[0, 1]] - data[0][1].sin()).abs() < 0.001);
    assert!((output[[1, 0]] - data[1][0].sin()).abs() < 0.001);
    assert!((output[[1, 1]] - data[1][1].sin()).abs() < 0.001);
    assert!((output[[2, 0]] - data[2][0].sin()).abs() < 0.001);
    assert!((output[[2, 1]] - data[2][1].sin()).abs() < 0.001);
}

impl<const R: usize, D: DataType> Tensor<R, D> {
    pub fn cos(&self) -> Self {
        self.element_wise(ElementWiseOperation::new(
            self.datatype(),
            self.key(),
            ElementWiseFunction::new("let output = cos(input);", D::WGSL_TYPE).with_name("cos"),
            self.shape().as_slice(),
        ))
    }
}

#[cfg(test)]
#[tokio::test]
async fn test_cos() {
    let device = Device::new().await.unwrap();

    let data = [[1., 2.], [3., 4.], [5., 6.]];
    let tensor = Tensor::new(&device, &data);

    let tensor = tensor.cos();

    let output = tensor.as_slice().await.unwrap();
    println!("{output:?}");
    assert!((output[[0, 0]] - data[0][0].cos()).abs() < 0.001);
    assert!((output[[0, 1]] - data[0][1].cos()).abs() < 0.001);
    assert!((output[[1, 0]] - data[1][0].cos()).abs() < 0.001);
    assert!((output[[1, 1]] - data[1][1].cos()).abs() < 0.001);
    assert!((output[[2, 0]] - data[2][0].cos()).abs() < 0.001);
    assert!((output[[2, 1]] - data[2][1].cos()).abs() < 0.001);
}

impl<const R: usize, D: DataType> Tensor<R, D> {
    pub fn tan(&self) -> Self {
        self.element_wise(ElementWiseOperation::new(
            self.datatype(),
            self.key(),
            ElementWiseFunction::new("let output = tan(input);", D::WGSL_TYPE).with_name("tan"),
            self.shape().as_slice(),
        ))
    }
}

#[cfg(test)]
#[tokio::test]
async fn test_tan() {
    let device = Device::new().await.unwrap();

    let data = [[1., 2.], [3., 4.], [5., 6.]];
    let tensor = Tensor::new(&device, &data);

    let tensor = tensor.tan();

    let output = tensor.as_slice().await.unwrap();
    println!("{output:?}");
    assert!((output[[0, 0]] - data[0][0].tan()).abs() < 0.001);
    assert!((output[[0, 1]] - data[0][1].tan()).abs() < 0.001);
    assert!((output[[1, 0]] - data[1][0].tan()).abs() < 0.001);
    assert!((output[[1, 1]] - data[1][1].tan()).abs() < 0.001);
    assert!((output[[2, 0]] - data[2][0].tan()).abs() < 0.001);
    assert!((output[[2, 1]] - data[2][1].tan()).abs() < 0.001);
}

impl<const R: usize, D: DataType> Tensor<R, D> {
    pub fn asin(&self) -> Self {
        self.element_wise(ElementWiseOperation::new(
            self.datatype(),
            self.key(),
            ElementWiseFunction::new("let output = asin(input);", D::WGSL_TYPE).with_name("asin"),
            self.shape().as_slice(),
        ))
    }
}

#[cfg(test)]
#[tokio::test]
async fn test_asin() {
    let device = Device::new().await.unwrap();

    let data = [
        [1.0f32.sin(), 2.0f32.sin()],
        [3.0f32.sin(), 4.0f32.sin()],
        [5.0f32.sin(), 6.0f32.sin()],
    ];
    let tensor = Tensor::new(&device, &data);

    let tensor = tensor.asin();

    let output = tensor.as_slice().await.unwrap();
    println!("{output:?}");
    assert!((output[[0, 0]] - data[0][0].asin()).abs() < 0.001);
    assert!((output[[0, 1]] - data[0][1].asin()).abs() < 0.001);
    assert!((output[[1, 0]] - data[1][0].asin()).abs() < 0.001);
    assert!((output[[1, 1]] - data[1][1].asin()).abs() < 0.001);
    assert!((output[[2, 0]] - data[2][0].asin()).abs() < 0.001);
    assert!((output[[2, 1]] - data[2][1].asin()).abs() < 0.001);
}

impl<const R: usize, D: DataType> Tensor<R, D> {
    pub fn acos(&self) -> Self {
        self.element_wise(ElementWiseOperation::new(
            self.datatype(),
            self.key(),
            ElementWiseFunction::new("let output = acos(input);", D::WGSL_TYPE).with_name("acos"),
            self.shape().as_slice(),
        ))
    }
}

#[cfg(test)]
#[tokio::test]
async fn test_acos() {
    let device = Device::new().await.unwrap();

    let data = [
        [1.0f32.cos(), 2.0f32.cos()],
        [3.0f32.cos(), 4.0f32.cos()],
        [5.0f32.cos(), 6.0f32.cos()],
    ];
    let tensor = Tensor::new(&device, &data);

    let tensor = tensor.acos();

    let output = tensor.as_slice().await.unwrap();
    println!("{output:?}");
    assert!((output[[0, 0]] - data[0][0].acos()).abs() < 0.001);
    assert!((output[[0, 1]] - data[0][1].acos()).abs() < 0.001);
    assert!((output[[1, 0]] - data[1][0].acos()).abs() < 0.001);
    assert!((output[[1, 1]] - data[1][1].acos()).abs() < 0.001);
    assert!((output[[2, 0]] - data[2][0].acos()).abs() < 0.001);
    assert!((output[[2, 1]] - data[2][1].acos()).abs() < 0.001);
}

impl<const R: usize, D: DataType> Tensor<R, D> {
    pub fn atan(&self) -> Self {
        self.element_wise(ElementWiseOperation::new(
            self.datatype(),
            self.key(),
            ElementWiseFunction::new("let output = atan(input);", D::WGSL_TYPE).with_name("atan"),
            self.shape().as_slice(),
        ))
    }
}

#[cfg(test)]
#[tokio::test]
async fn test_atan() {
    let device = Device::new().await.unwrap();

    let data = [[1. / 1., 1. / 2.], [1. / 3., 1. / 4.], [1. / 5., 1. / 6.]];
    let tensor = Tensor::new(&device, &data);

    let tensor = tensor.atan();

    let output = tensor.as_slice().await.unwrap();
    println!("{output:?}");
    assert!((output[[0, 0]] - data[0][0].atan()).abs() < 0.001);
    assert!((output[[0, 1]] - data[0][1].atan()).abs() < 0.001);
    assert!((output[[1, 0]] - data[1][0].atan()).abs() < 0.001);
    assert!((output[[1, 1]] - data[1][1].atan()).abs() < 0.001);
    assert!((output[[2, 0]] - data[2][0].atan()).abs() < 0.001);
    assert!((output[[2, 1]] - data[2][1].atan()).abs() < 0.001);
}

impl<const R: usize, D: DataType> Tensor<R, D> {
    pub fn sinh(&self) -> Self {
        self.element_wise(ElementWiseOperation::new(
            self.datatype(),
            self.key(),
            ElementWiseFunction::new("let output = sinh(input);", D::WGSL_TYPE).with_name("sinh"),
            self.shape().as_slice(),
        ))
    }
}

#[cfg(test)]
#[tokio::test]
async fn test_sinh() {
    let device = Device::new().await.unwrap();

    let data = [[1., 2.], [3., 4.], [5., 6.]];
    let tensor = Tensor::new(&device, &data);

    let tensor = tensor.sinh();

    let output = tensor.as_slice().await.unwrap();
    println!("{output:?}");
    assert!((output[[0, 0]] - data[0][0].sinh()).abs() < 0.001);
    assert!((output[[0, 1]] - data[0][1].sinh()).abs() < 0.001);
    assert!((output[[1, 0]] - data[1][0].sinh()).abs() < 0.001);
    assert!((output[[1, 1]] - data[1][1].sinh()).abs() < 0.001);
    assert!((output[[2, 0]] - data[2][0].sinh()).abs() < 0.001);
    assert!((output[[2, 1]] - data[2][1].sinh()).abs() < 0.001);
}

impl<const R: usize, D: DataType> Tensor<R, D> {
    pub fn cosh(&self) -> Self {
        self.element_wise(ElementWiseOperation::new(
            self.datatype(),
            self.key(),
            ElementWiseFunction::new("let output = cosh(input);", D::WGSL_TYPE).with_name("cosh"),
            self.shape().as_slice(),
        ))
    }
}

#[cfg(test)]
#[tokio::test]
async fn test_cosh() {
    let device = Device::new().await.unwrap();

    let data = [[1., 2.], [3., 4.], [5., 6.]];
    let tensor = Tensor::new(&device, &data);

    let tensor = tensor.cosh();

    let output = tensor.as_slice().await.unwrap();
    println!("{output:?}");
    assert!((output[[0, 0]] - data[0][0].cosh()).abs() < 0.001);
    assert!((output[[0, 1]] - data[0][1].cosh()).abs() < 0.001);
    assert!((output[[1, 0]] - data[1][0].cosh()).abs() < 0.001);
    assert!((output[[1, 1]] - data[1][1].cosh()).abs() < 0.001);
    assert!((output[[2, 0]] - data[2][0].cosh()).abs() < 0.001);
    assert!((output[[2, 1]] - data[2][1].cosh()).abs() < 0.001);
}

impl<const R: usize, D: DataType> Tensor<R, D> {
    pub fn tanh(&self) -> Self {
        self.element_wise(ElementWiseOperation::new(
            self.datatype(),
            self.key(),
            ElementWiseFunction::new("let output = tanh(input);", D::WGSL_TYPE).with_name("tanh"),
            self.shape().as_slice(),
        ))
    }
}

#[cfg(test)]
#[tokio::test]
async fn test_tanh() {
    let device = Device::new().await.unwrap();

    let data = [[1., 2.], [3., 4.], [5., 6.]];
    let tensor = Tensor::new(&device, &data);

    let tensor = tensor.tanh();

    let output = tensor.as_slice().await.unwrap();
    println!("{output:?}");
    assert!((output[[0, 0]] - data[0][0].tanh()).abs() < 0.001);
    assert!((output[[0, 1]] - data[0][1].tanh()).abs() < 0.001);
    assert!((output[[1, 0]] - data[1][0].tanh()).abs() < 0.001);
    assert!((output[[1, 1]] - data[1][1].tanh()).abs() < 0.001);
    assert!((output[[2, 0]] - data[2][0].tanh()).abs() < 0.001);
    assert!((output[[2, 1]] - data[2][1].tanh()).abs() < 0.001);
}

impl<const R: usize, D: DataType> Tensor<R, D> {
    pub fn asinh(&self) -> Self {
        self.element_wise(ElementWiseOperation::new(
            self.datatype(),
            self.key(),
            ElementWiseFunction::new("let output = asinh(input);", D::WGSL_TYPE).with_name("asinh"),
            self.shape().as_slice(),
        ))
    }
}

#[cfg(test)]
#[tokio::test]
async fn test_asinh() {
    let device = Device::new().await.unwrap();

    let data = [
        [1.0f32.sinh(), 2.0f32.sinh()],
        [3.0f32.sinh(), 4.0f32.sinh()],
        [5.0f32.sinh(), 6.0f32.sinh()],
    ];
    let tensor = Tensor::new(&device, &data);

    let tensor = tensor.asinh();

    let output = tensor.as_slice().await.unwrap();
    println!("{output:?}");
    assert!((output[[0, 0]] - data[0][0].asinh()).abs() < 0.001);
    assert!((output[[0, 1]] - data[0][1].asinh()).abs() < 0.001);
    assert!((output[[1, 0]] - data[1][0].asinh()).abs() < 0.001);
    assert!((output[[1, 1]] - data[1][1].asinh()).abs() < 0.001);
    assert!((output[[2, 0]] - data[2][0].asinh()).abs() < 0.001);
    assert!((output[[2, 1]] - data[2][1].asinh()).abs() < 0.001);
}

impl<const R: usize, D: DataType> Tensor<R, D> {
    pub fn acosh(&self) -> Self {
        self.element_wise(ElementWiseOperation::new(
            self.datatype(),
            self.key(),
            ElementWiseFunction::new("let output = acosh(input);", D::WGSL_TYPE).with_name("acosh"),
            self.shape().as_slice(),
        ))
    }
}

#[cfg(test)]
#[tokio::test]
async fn test_acosh() {
    let device = Device::new().await.unwrap();

    let data = [
        [1.0f32.cosh(), 2.0f32.cosh()],
        [3.0f32.cosh(), 4.0f32.cosh()],
        [5.0f32.cosh(), 6.0f32.cosh()],
    ];
    let tensor = Tensor::new(&device, &data);

    let tensor = tensor.acosh();

    let output = tensor.as_slice().await.unwrap();
    println!("{output:?}");
    assert!((output[[0, 0]] - data[0][0].acosh()).abs() < 0.001);
    assert!((output[[0, 1]] - data[0][1].acosh()).abs() < 0.001);
    assert!((output[[1, 0]] - data[1][0].acosh()).abs() < 0.001);
    assert!((output[[1, 1]] - data[1][1].acosh()).abs() < 0.001);
    assert!((output[[2, 0]] - data[2][0].acosh()).abs() < 0.001);
    assert!((output[[2, 1]] - data[2][1].acosh()).abs() < 0.001);
}

impl<const R: usize, D: DataType> Tensor<R, D> {
    pub fn atanh(&self) -> Self {
        self.element_wise(ElementWiseOperation::new(
            self.datatype(),
            self.key(),
            ElementWiseFunction::new("let output = atanh(input);", D::WGSL_TYPE).with_name("atanh"),
            self.shape().as_slice(),
        ))
    }
}

#[cfg(test)]
#[tokio::test]
async fn test_atanh() {
    let device = Device::new().await.unwrap();

    let data = [
        [1.0f32.tanh(), 2.0f32.tanh()],
        [3.0f32.tanh(), 4.0f32.tanh()],
        [5.0f32.tanh(), 6.0f32.tanh()],
    ];
    let tensor = Tensor::new(&device, &data);

    let tensor = tensor.atanh();

    let output = tensor.as_slice().await.unwrap();
    println!("{output:?}");
    assert!((output[[0, 0]] - data[0][0].atanh()).abs() < 0.001);
    assert!((output[[0, 1]] - data[0][1].atanh()).abs() < 0.001);
    assert!((output[[1, 0]] - data[1][0].atanh()).abs() < 0.001);
    assert!((output[[1, 1]] - data[1][1].atanh()).abs() < 0.001);
    assert!((output[[2, 0]] - data[2][0].atanh()).abs() < 0.001);
    assert!((output[[2, 1]] - data[2][1].atanh()).abs() < 0.001);
}

impl<const R: usize, D: DataType> Tensor<R, D> {
    pub fn abs(&self) -> Self {
        self.element_wise(ElementWiseOperation::new(
            self.datatype(),
            self.key(),
            ElementWiseFunction::new("let output = abs(input);", D::WGSL_TYPE).with_name("abs"),
            self.shape().as_slice(),
        ))
    }
}

#[cfg(test)]
#[tokio::test]
async fn test_abs() {
    let device = Device::new().await.unwrap();

    let data = [[1., -2.], [-3., 4.], [5., -6.]];

    let tensor = Tensor::new(&device, &data);

    let tensor = tensor.abs();

    let output = tensor.as_slice().await.unwrap();
    println!("{output:?}");
    assert!((output[[0, 0]] - data[0][0].abs()).abs() < 0.001);
    assert!((output[[0, 1]] - data[0][1].abs()).abs() < 0.001);
    assert!((output[[1, 0]] - data[1][0].abs()).abs() < 0.001);
    assert!((output[[1, 1]] - data[1][1].abs()).abs() < 0.001);
    assert!((output[[2, 0]] - data[2][0].abs()).abs() < 0.001);
    assert!((output[[2, 1]] - data[2][1].abs()).abs() < 0.001);
}

impl<const R: usize, D: DataType> Neg for Tensor<R, D> {
    type Output = Tensor<R, D>;

    fn neg(self) -> Self {
        self.element_wise(ElementWiseOperation::new(
            self.datatype(),
            self.key(),
            ElementWiseFunction::new("let output = -input;", D::WGSL_TYPE).with_name("neg"),
            self.shape().as_slice(),
        ))
    }
}

#[cfg(test)]
#[tokio::test]
async fn test_neg() {
    let device = Device::new().await.unwrap();

    let data = [[1., -2.], [-3., 4.], [5., -6.]];

    let tensor = Tensor::new(&device, &data);

    let tensor = -tensor;

    let output = tensor.as_slice().await.unwrap();
    println!("{output:?}");
    assert!((output[[0, 0]] + data[0][0]).abs() < 0.001);
    assert!((output[[0, 1]] + data[0][1]).abs() < 0.001);
    assert!((output[[1, 0]] + data[1][0]).abs() < 0.001);
    assert!((output[[1, 1]] + data[1][1]).abs() < 0.001);
    assert!((output[[2, 0]] + data[2][0]).abs() < 0.001);
    assert!((output[[2, 1]] + data[2][1]).abs() < 0.001);
}

impl<const R: usize, T> Tensor<R, T> {
    pub fn cast<T2>(self) -> Tensor<R, T2>
    where
        T: CastTensor<T2>,
    {
        T::cast(self)
    }
}

pub trait CastTensor<T>: Sized {
    /// Casts the tensor to another type
    fn cast<const R: usize>(tensor: Tensor<R, Self>) -> Tensor<R, T>;
}

impl<T> CastTensor<T> for T {
    fn cast<const R: usize>(tensor: Tensor<R, Self>) -> Tensor<R, Self> {
        tensor
    }
}

impl CastTensor<half::f16> for f32 {
    fn cast<const R: usize>(tensor: Tensor<R, Self>) -> Tensor<R, half::f16> {
        tensor.element_wise(ElementWiseOperation::new(
            tensor.datatype(),
            tensor.key(),
            ElementWiseFunction::new("let output = f16(input);", DataTypeEnum::F16)
                .with_name("cast"),
            tensor.shape().as_slice(),
        ))
    }
}

#[cfg(test)]
#[tokio::test]
async fn test_f32_to_f16_cast() {
    let device = Device::new().await.unwrap();

    let data = [[1.0f32, 2.0f32], [3.0f32, 4.0f32], [5.0f32, 6.0f32]];
    let tensor = Tensor::new(&device, &data);

    let tensor: Tensor<2, half::f16> = tensor.cast();

    let output = tensor.as_slice().await.unwrap();
    println!("{output:?}");
    assert_eq!(output[[0, 0]], half::f16::from_f32(data[0][0]));
    assert_eq!(output[[0, 1]], half::f16::from_f32(data[0][1]));
    assert_eq!(output[[1, 0]], half::f16::from_f32(data[1][0]));
    assert_eq!(output[[1, 1]], half::f16::from_f32(data[1][1]));
    assert_eq!(output[[2, 0]], half::f16::from_f32(data[2][0]));
    assert_eq!(output[[2, 1]], half::f16::from_f32(data[2][1]));
}

impl CastTensor<f32> for half::f16 {
    fn cast<const R: usize>(tensor: Tensor<R, Self>) -> Tensor<R, f32> {
        tensor.element_wise(ElementWiseOperation::new(
            tensor.datatype(),
            tensor.key(),
            ElementWiseFunction::new("let output = f32(input);", DataTypeEnum::F32)
                .with_name("cast"),
            tensor.shape().as_slice(),
        ))
    }
}

#[cfg(test)]
#[tokio::test]
async fn test_f16_to_f32_cast() {
    let device = Device::new().await.unwrap();

    let data = [
        [half::f16::from_f32(1.0), half::f16::from_f32(2.0)],
        [half::f16::from_f32(3.0), half::f16::from_f32(4.0)],
        [half::f16::from_f32(5.0), half::f16::from_f32(6.0)],
    ];
    let tensor = Tensor::new(&device, &data);

    let tensor: Tensor<2, f32> = tensor.cast();

    let output = tensor.as_slice().await.unwrap();
    println!("{output:?}");
    assert_eq!(output[[0, 0]], data[0][0].to_f32());
    assert_eq!(output[[0, 1]], data[0][1].to_f32());
    assert_eq!(output[[1, 0]], data[1][0].to_f32());
    assert_eq!(output[[1, 1]], data[1][1].to_f32());
    assert_eq!(output[[2, 0]], data[2][0].to_f32());
    assert_eq!(output[[2, 1]], data[2][1].to_f32());
}<|MERGE_RESOLUTION|>--- conflicted
+++ resolved
@@ -293,7 +293,6 @@
 impl<const R: usize, T: DataType> Add<T> for Tensor<R, T> {
     type Output = Tensor<R, T>;
 
-<<<<<<< HEAD
     fn add(self, rhs: T) -> Self::Output {
         self.element_wise(ElementWiseOperation::new(
             self.datatype(),
@@ -302,17 +301,6 @@
                 .with_name("add_const"),
             self.shape().as_slice(),
         ))
-=======
-    fn add(self, rhs: f32) -> Self::Output {
-        self.element_wise(ElementWiseOperation {
-            value: self.key(),
-            function: ElementWiseFunction::new(
-                format!("let output = input + {rhs};"),
-                T::WGSL_TYPE,
-            )
-            .with_name("add_const"),
-        })
->>>>>>> 4df315fd
     }
 }
 
@@ -331,10 +319,6 @@
     let tensor = tensor + 1.0;
 
     let output = tensor.as_slice().await.unwrap();
-<<<<<<< HEAD
-=======
-    println!("{output:?}");
->>>>>>> 4df315fd
     let result = [
         [[2.0, 3.0], [2.0, 3.0]],
         [[4.0, 5.0], [4.0, 5.0]],
@@ -574,7 +558,6 @@
 impl<const R: usize, T: DataType> Sub<T> for Tensor<R, T> {
     type Output = Tensor<R, T>;
 
-<<<<<<< HEAD
     fn sub(self, rhs: T) -> Self::Output {
         self.element_wise(ElementWiseOperation::new(
             self.datatype(),
@@ -583,17 +566,6 @@
                 .with_name("subtract_const"),
             self.shape().as_slice(),
         ))
-=======
-    fn sub(self, rhs: f32) -> Self::Output {
-        self.element_wise(ElementWiseOperation {
-            value: self.key(),
-            function: ElementWiseFunction::new(
-                format!("let output = input - {rhs};"),
-                T::WGSL_TYPE,
-            )
-            .with_name("subtract_const"),
-        })
->>>>>>> 4df315fd
     }
 }
 
@@ -664,7 +636,6 @@
 impl<const R: usize, T: DataType> Mul<T> for Tensor<R, T> {
     type Output = Tensor<R, T>;
 
-<<<<<<< HEAD
     fn mul(self, rhs: T) -> Self::Output {
         self.element_wise(ElementWiseOperation::new(
             self.datatype(),
@@ -673,17 +644,6 @@
                 .with_name("multiply_const"),
             self.shape().as_slice(),
         ))
-=======
-    fn mul(self, rhs: f32) -> Self::Output {
-        self.element_wise(ElementWiseOperation {
-            value: self.key(),
-            function: ElementWiseFunction::new(
-                format!("let output = input * {rhs};"),
-                T::WGSL_TYPE,
-            )
-            .with_name("multiply_const"),
-        })
->>>>>>> 4df315fd
     }
 }
 
@@ -745,7 +705,6 @@
 impl<const R: usize, T: DataType> Div<T> for Tensor<R, T> {
     type Output = Tensor<R, T>;
 
-<<<<<<< HEAD
     fn div(self, rhs: T) -> Self::Output {
         self.element_wise(ElementWiseOperation::new(
             self.datatype(),
@@ -754,17 +713,6 @@
                 .with_name("divide_const"),
             self.shape().as_slice(),
         ))
-=======
-    fn div(self, rhs: f32) -> Self::Output {
-        self.element_wise(ElementWiseOperation {
-            value: self.key(),
-            function: ElementWiseFunction::new(
-                format!("let output = input / {rhs};"),
-                T::WGSL_TYPE,
-            )
-            .with_name("divide_const"),
-        })
->>>>>>> 4df315fd
     }
 }
 
@@ -788,7 +736,6 @@
     assert_eq!(output[[2, 1]], 3.);
 }
 
-<<<<<<< HEAD
 macro_rules! impl_div {
     ($($t:ty),*) => {
         $(
@@ -810,21 +757,6 @@
             }
         )*
     };
-=======
-impl<const R: usize, T: DataType> Div<Tensor<R, T>> for f32 {
-    type Output = Tensor<R, T>;
-
-    fn div(self, rhs: Tensor<R, T>) -> Self::Output {
-        rhs.element_wise(ElementWiseOperation {
-            value: rhs.key(),
-            function: ElementWiseFunction::new(
-                format!("let output = {self} / input;"),
-                T::WGSL_TYPE,
-            )
-            .with_name("divide_const"),
-        })
-    }
->>>>>>> 4df315fd
 }
 impl_div!(f32, half::f16, u32);
 
