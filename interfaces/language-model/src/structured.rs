--- conflicted
+++ resolved
@@ -59,14 +59,6 @@
         };
 
         logits.retain_mut(|logit| {
-<<<<<<< HEAD
-            if Some(logit.token_id) == stop_token {
-                // If the current state is not finished, we can't generate a stop token
-                return current_result.is_some();
-            }
-
-=======
->>>>>>> d26d2c05
             let mut potential_new_tokens = tokens[prev_index..].to_vec();
             potential_new_tokens.push(logit.token_id);
             let Ok(token_text) = tokenizer.decode(&potential_new_tokens) else {
@@ -106,19 +98,6 @@
             .sample_token(resources, &mut logits)?
             .ok_or(anyhow::anyhow!("Failed to sample constrained tokens"))?;
 
-<<<<<<< HEAD
-        // If the LLM returns a stop token, we may already be at a finished state, so try to finish the parser
-        if Some(token_id) == stop_token {
-            if let Some(result) = current_result.take() {
-                return Ok(result);
-            }
-            return Err(anyhow::anyhow!(
-                "Stop token produced without finishing parser"
-            ));
-        }
-
-=======
->>>>>>> d26d2c05
         unprocessed_token_count = 1;
         tokens.push(token_id);
         if let Some((token, result)) = state_map
