<<<<<<< HEAD
#[cfg(feature = "candle")]
use std::sync::OnceLock;

#[cfg(feature = "candle")]
use candle_core::{backend::BackendStorage, utils::*, Device, Storage, Tensor, WithDType};
=======
use std::sync::{Arc, OnceLock};

use candle_core::{
    backend::BackendStorage,
    quantized::{GgmlDType, QMatMul, QTensor},
    utils::*,
    Device, Storage, Tensor, WithDType,
};
>>>>>>> 4df315fd

mod cache;
pub use cache::*;
#[cfg(feature = "candle")]
mod kv_cache;
#[cfg(feature = "candle")]
pub use kv_cache::*;
#[cfg(feature = "candle")]
mod mask;
#[cfg(feature = "candle")]
pub use mask::*;

#[cfg(feature = "candle")]
/// Create a candle device that uses any available accelerator.
pub fn accelerated_device_if_available() -> candle_core::Result<Device> {
    static DEVICE: OnceLock<Device> = OnceLock::new();
    if let Some(device) = DEVICE.get() {
        return Ok(device.clone());
    }
    let device = if cuda_is_available() {
        Device::new_cuda(0)?
    } else if metal_is_available() {
        Device::new_metal(0)?
    } else {
        #[cfg(all(debug_assertions, target_os = "macos", target_arch = "aarch64"))]
        {
            println!("Running on CPU, to run on GPU(metal), build with the metal feature enabled. If you don't have access to an accelerator make sure you are running in release mode with `--release`. Models will run extremely slowly in debug mode on the CPU");
        }
        #[cfg(not(all(debug_assertions, target_os = "macos", target_arch = "aarch64")))]
        {
            println!("Running on CPU, to run on GPU, build with the cuda feature enabled. If you don't have access to an accelerator make sure you are running in release mode with `--release`. Models will run extremely slowly in debug mode on the CPU");
        }
        Device::Cpu
    };
    let _ = DEVICE.set(device.clone());
    Ok(device)
}

#[cfg(feature = "candle")]
/// Wrap a closure in a release pool if the metal feature is enabled
pub fn maybe_autoreleasepool<T>(f: impl FnOnce() -> T) -> T {
    #[cfg(feature = "metal")]
    // Adding a manual autoreleasepool here is necessary to avoid a memory leak https://github.com/huggingface/candle/issues/2271
    {
        metal::objc::rc::autoreleasepool(f)
    }
    #[cfg(not(feature = "metal"))]
    {
        f()
    }
}

#[cfg(feature = "candle")]
/// Clear a `Vec<T>` and copy the contents of a tensor into it.
pub fn copy_tensor_into_vec<T: WithDType>(
    tensor: &Tensor,
    into: &mut Vec<T>,
) -> candle_core::Result<()> {
    into.clear();
    assert_eq!(tensor.rank(), 1);
    let mut from_cpu_storage = |cpu_storage: &candle_core::CpuStorage,
                                layout: &candle_core::Layout| {
        let data = cpu_storage.as_slice()?;
        match layout.contiguous_offsets() {
            Some((o1, o2)) => into.extend_from_slice(&data[o1..o2]),
            None => {
                for logit in tensor.strided_index().map(|i| data[i]) {
                    into.push(logit);
                }
            }
        };
        candle_core::Result::Ok(())
    };
    let (storage, layout) = tensor.storage_and_layout();
    match &*storage {
        Storage::Cpu(storage) => from_cpu_storage(storage, layout),
        Storage::Cuda(storage) => from_cpu_storage(&storage.to_cpu_storage()?, layout),
        Storage::Metal(storage) => from_cpu_storage(&storage.to_cpu_storage()?, layout),
    }
}

fn cuda_compatible_dequantize_f16(qtensor: &QTensor) -> candle_core::Result<Tensor> {
    let device = qtensor.device();
    qtensor
        .dequantize(&device)?
        .to_dtype(candle_core::DType::F16)?
        .to_device(&device)
}

/// Convert a QTensor to a QMatMul
pub fn qmatmul_from_qtensor(qtensor: impl Into<Arc<QTensor>>) -> candle_core::Result<QMatMul> {
    let qtensor = qtensor.into();
    Ok(match qtensor.dtype() {
        GgmlDType::F32 => QMatMul::Tensor(qtensor.dequantize(&qtensor.device())?),
        GgmlDType::F16 => QMatMul::TensorF16(cuda_compatible_dequantize_f16(&qtensor)?),
        _ => QMatMul::QTensor(qtensor),
    })
}<|MERGE_RESOLUTION|>--- conflicted
+++ resolved
@@ -1,19 +1,13 @@
-<<<<<<< HEAD
 #[cfg(feature = "candle")]
-use std::sync::OnceLock;
+use std::sync::{Arc, OnceLock};
 
 #[cfg(feature = "candle")]
-use candle_core::{backend::BackendStorage, utils::*, Device, Storage, Tensor, WithDType};
-=======
-use std::sync::{Arc, OnceLock};
-
 use candle_core::{
     backend::BackendStorage,
     quantized::{GgmlDType, QMatMul, QTensor},
     utils::*,
     Device, Storage, Tensor, WithDType,
 };
->>>>>>> 4df315fd
 
 mod cache;
 pub use cache::*;
@@ -95,6 +89,7 @@
     }
 }
 
+#[cfg(feature = "candle")]
 fn cuda_compatible_dequantize_f16(qtensor: &QTensor) -> candle_core::Result<Tensor> {
     let device = qtensor.device();
     qtensor
@@ -104,6 +99,7 @@
 }
 
 /// Convert a QTensor to a QMatMul
+#[cfg(feature = "candle")]
 pub fn qmatmul_from_qtensor(qtensor: impl Into<Arc<QTensor>>) -> candle_core::Result<QMatMul> {
     let qtensor = qtensor.into();
     Ok(match qtensor.dtype() {
